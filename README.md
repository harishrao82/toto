--- conflicted
+++ resolved
@@ -13,6 +13,8 @@
   - [Quick Start](#quick-start)
   - [Tutorials](#tutorials)
   - [Training Data](#training-data)
+  - [Evaluation](#evaluation)
+    - [LSF Evaluation](#lsf-evaluation)
   - [Requirements](#requirements)
 - [BOOM (Benchmark of Observability Metrics)](#boom-benchmark-of-observability-metrics)
 - [Citation](#citation)
@@ -132,7 +134,6 @@
 #### Synthetic Data
 To improve robustness, approximately 1/3 of the pretraining data mix consists of synthetically-generated time series.
 
-<<<<<<< HEAD
 
 ### Evaluation
 Toto has been rigorously evaluated on multiple benchmarks, including both general-purpose datasets and observability-focused datasets like BOOM. Below, we provide instructions for reproducing our evaluation results.
@@ -185,8 +186,6 @@
 
 To reproduce the results presented in the paper, use the default arguments while setting `--eval-stride 1` and specifying all datasets with `--datasets ETTh1 ETTh2 ETTm1 ETTm2 weather electricity`.
 
-=======
->>>>>>> 0c003c6b
 ### Requirements
 
 - Python 3.10+
